# Copyright (c) 2013-2016 The Bitcoin Core developers
# Distributed under the MIT software license, see the accompanying
# file COPYING or http://www.opensource.org/licenses/mit-license.php.

if ENABLE_FUZZ_BINARY
noinst_PROGRAMS += test/fuzz/fuzz
endif

if ENABLE_TESTS
bin_PROGRAMS += test/test_bitcoin
endif

TEST_SRCDIR = test
TEST_BINARY=test/test_bitcoin$(EXEEXT)
FUZZ_BINARY=test/fuzz/fuzz$(EXEEXT)

JSON_TEST_FILES = \
  test/data/script_tests.json \
  test/data/bip341_wallet_vectors.json \
  test/data/base58_encode_decode.json \
  test/data/blockfilters.json \
  test/data/key_io_valid.json \
  test/data/key_io_invalid.json \
  test/data/script_tests.json \
  test/data/sighash.json \
  test/data/tx_invalid.json \
  test/data/tx_valid.json

RAW_TEST_FILES = \
  test/data/asmap.raw

GENERATED_TEST_FILES = $(JSON_TEST_FILES:.json=.json.h) $(RAW_TEST_FILES:.raw=.raw.h)

BITCOIN_TEST_SUITE = \
  test/main.cpp \
  $(TEST_UTIL_H)

FUZZ_SUITE_LD_COMMON = \
 $(LIBTEST_UTIL) \
 $(LIBTEST_FUZZ) \
 $(LIBBITCOIN_NODE) \
 $(LIBBITCOIN_WALLET) \
 $(LIBBITCOIN_COMMON) \
 $(LIBBITCOIN_UTIL) \
 $(LIBBITCOIN_CONSENSUS) \
 $(LIBBITCOIN_CRYPTO) \
 $(LIBBITCOIN_CLI) \
 $(LIBUNIVALUE) \
 $(LIBLEVELDB) \
 $(LIBMEMENV) \
 $(LIBSECP256K1) \
 $(MINISKETCH_LIBS) \
 $(EVENT_LIBS) \
 $(EVENT_PTHREADS_LIBS)

if USE_UPNP
FUZZ_SUITE_LD_COMMON += $(MINIUPNPC_LIBS)
endif

if USE_NATPMP
FUZZ_SUITE_LD_COMMON += $(NATPMP_LIBS)
endif

# test_bitcoin binary #
BITCOIN_TESTS =\
  test/addrman_tests.cpp \
  test/allocator_tests.cpp \
  test/amount_tests.cpp \
  test/argsman_tests.cpp \
  test/arith_uint256_tests.cpp \
  test/banman_tests.cpp \
  test/base32_tests.cpp \
  test/base58_tests.cpp \
  test/base64_tests.cpp \
  test/bech32_tests.cpp \
  test/bip32_tests.cpp \
  test/blockchain_tests.cpp \
  test/blockencodings_tests.cpp \
  test/blockfilter_index_tests.cpp \
  test/blockfilter_tests.cpp \
  test/blockmanager_tests.cpp \
  test/bloom_tests.cpp \
  test/bswap_tests.cpp \
  test/checkqueue_tests.cpp \
  test/coins_tests.cpp \
  test/coinstatsindex_tests.cpp \
  test/compilerbug_tests.cpp \
  test/crypto_tests.cpp \
  test/cuckoocache_tests.cpp \
  test/dbwrapper_tests.cpp \
  test/denialofservice_tests.cpp \
  test/descriptor_tests.cpp \
  test/flatfile_tests.cpp \
  test/fs_tests.cpp \
  test/getarg_tests.cpp \
  test/hash_tests.cpp \
  test/headers_sync_chainwork_tests.cpp \
  test/httpserver_tests.cpp \
  test/i2p_tests.cpp \
  test/interfaces_tests.cpp \
  test/key_io_tests.cpp \
  test/key_tests.cpp \
  test/logging_tests.cpp \
  test/mempool_tests.cpp \
  test/merkle_tests.cpp \
  test/merkleblock_tests.cpp \
  test/miner_tests.cpp \
  test/miniscript_tests.cpp \
  test/minisketch_tests.cpp \
  test/multisig_tests.cpp \
  test/net_peer_eviction_tests.cpp \
  test/net_tests.cpp \
  test/netbase_tests.cpp \
  test/orphanage_tests.cpp \
  test/pmt_tests.cpp \
  test/policy_fee_tests.cpp \
  test/policyestimator_tests.cpp \
  test/pool_tests.cpp \
  test/pow_tests.cpp \
  test/prevector_tests.cpp \
  test/raii_event_tests.cpp \
  test/random_tests.cpp \
  test/rbf_tests.cpp \
  test/rest_tests.cpp \
  test/result_tests.cpp \
  test/reverselock_tests.cpp \
  test/rpc_tests.cpp \
  test/sanity_tests.cpp \
  test/scheduler_tests.cpp \
  test/script_p2sh_tests.cpp \
  test/script_parse_tests.cpp \
  test/script_segwit_tests.cpp \
  test/script_standard_tests.cpp \
  test/script_tests.cpp \
  test/scriptnum10.h \
  test/scriptnum_tests.cpp \
  test/serfloat_tests.cpp \
  test/serialize_tests.cpp \
  test/settings_tests.cpp \
  test/sighash_tests.cpp \
  test/sigopcount_tests.cpp \
  test/skiplist_tests.cpp \
  test/sock_tests.cpp \
  test/streams_tests.cpp \
  test/sync_tests.cpp \
  test/system_tests.cpp \
  test/timedata_tests.cpp \
  test/torcontrol_tests.cpp \
  test/transaction_tests.cpp \
  test/translation_tests.cpp \
  test/txindex_tests.cpp \
  test/txpackage_tests.cpp \
  test/txreconciliation_tests.cpp \
  test/txrequest_tests.cpp \
  test/txvalidation_tests.cpp \
  test/txvalidationcache_tests.cpp \
  test/uint256_tests.cpp \
  test/util_tests.cpp \
  test/util_threadnames_tests.cpp \
  test/validation_block_tests.cpp \
  test/validation_chainstate_tests.cpp \
  test/validation_chainstatemanager_tests.cpp \
  test/validation_flush_tests.cpp \
  test/validation_tests.cpp \
  test/validationinterface_tests.cpp \
  test/versionbits_tests.cpp \
  test/xoroshiro128plusplus_tests.cpp

if ENABLE_WALLET
BITCOIN_TESTS += \
  wallet/test/feebumper_tests.cpp \
  wallet/test/psbt_wallet_tests.cpp \
  wallet/test/spend_tests.cpp \
  wallet/test/wallet_tests.cpp \
  wallet/test/walletdb_tests.cpp \
  wallet/test/wallet_crypto_tests.cpp \
  wallet/test/wallet_transaction_tests.cpp \
  wallet/test/coinselector_tests.cpp \
  wallet/test/init_tests.cpp \
  wallet/test/ismine_tests.cpp \
  wallet/test/rpc_util_tests.cpp \
  wallet/test/scriptpubkeyman_tests.cpp \
  wallet/test/walletload_tests.cpp \
  wallet/test/group_outputs_tests.cpp

FUZZ_SUITE_LD_COMMON +=\
 $(SQLITE_LIBS) \
 $(BDB_LIBS)

if USE_BDB
BITCOIN_TESTS += wallet/test/db_tests.cpp
endif

FUZZ_WALLET_SRC = \
 wallet/test/fuzz/coinselection.cpp \
 wallet/test/fuzz/parse_iso8601.cpp

if USE_SQLITE
FUZZ_WALLET_SRC += \
 wallet/test/fuzz/notifications.cpp
endif # USE_SQLITE

BITCOIN_TEST_SUITE += \
  wallet/test/wallet_test_fixture.cpp \
  wallet/test/wallet_test_fixture.h \
  wallet/test/init_test_fixture.cpp \
  wallet/test/init_test_fixture.h
endif # ENABLE_WALLET

test_test_bitcoin_SOURCES = $(BITCOIN_TEST_SUITE) $(BITCOIN_TESTS) $(JSON_TEST_FILES) $(RAW_TEST_FILES)
test_test_bitcoin_CPPFLAGS = $(AM_CPPFLAGS) $(BITCOIN_INCLUDES) $(TESTDEFS) $(BOOST_CPPFLAGS) $(EVENT_CFLAGS)
test_test_bitcoin_LDADD = $(LIBTEST_UTIL)
if ENABLE_WALLET
test_test_bitcoin_LDADD += $(LIBBITCOIN_WALLET)
test_test_bitcoin_CPPFLAGS += $(BDB_CPPFLAGS)
endif

test_test_bitcoin_LDADD += $(LIBBITCOIN_NODE) $(LIBBITCOIN_CLI) $(LIBBITCOIN_COMMON) $(LIBBITCOIN_UTIL) $(LIBBITCOIN_CONSENSUS) $(LIBBITCOIN_CRYPTO) $(LIBUNIVALUE) \
  $(LIBLEVELDB) $(LIBMEMENV) $(LIBSECP256K1) $(EVENT_LIBS) $(EVENT_PTHREADS_LIBS) $(MINISKETCH_LIBS)
test_test_bitcoin_CXXFLAGS = $(AM_CXXFLAGS) $(PIE_FLAGS)

test_test_bitcoin_LDADD += $(BDB_LIBS) $(MINIUPNPC_LIBS) $(NATPMP_LIBS) $(SQLITE_LIBS)
test_test_bitcoin_LDFLAGS = $(RELDFLAGS) $(AM_LDFLAGS) $(LIBTOOL_APP_LDFLAGS) $(PTHREAD_FLAGS) -static

if ENABLE_ZMQ
test_test_bitcoin_LDADD += $(LIBBITCOIN_ZMQ) $(ZMQ_LIBS)
FUZZ_SUITE_LD_COMMON += $(LIBBITCOIN_ZMQ) $(ZMQ_LIBS)
endif

if ENABLE_FUZZ_BINARY
test_fuzz_fuzz_CPPFLAGS = $(AM_CPPFLAGS) $(BITCOIN_INCLUDES) $(BOOST_CPPFLAGS)
test_fuzz_fuzz_CXXFLAGS = $(AM_CXXFLAGS) $(PIE_FLAGS)
test_fuzz_fuzz_LDADD = $(FUZZ_SUITE_LD_COMMON)
test_fuzz_fuzz_LDFLAGS = $(RELDFLAGS) $(AM_LDFLAGS) $(LIBTOOL_APP_LDFLAGS) $(PTHREAD_FLAGS) $(RUNTIME_LDFLAGS)
test_fuzz_fuzz_SOURCES = \
 $(FUZZ_WALLET_SRC) \
 test/fuzz/addition_overflow.cpp \
 test/fuzz/addrman.cpp \
 test/fuzz/asmap.cpp \
 test/fuzz/asmap_direct.cpp \
 test/fuzz/autofile.cpp \
 test/fuzz/banman.cpp \
 test/fuzz/base_encode_decode.cpp \
 test/fuzz/bech32.cpp \
 test/fuzz/bitdeque.cpp \
 test/fuzz/block.cpp \
 test/fuzz/block_header.cpp \
 test/fuzz/blockfilter.cpp \
 test/fuzz/bloom_filter.cpp \
 test/fuzz/buffered_file.cpp \
 test/fuzz/chain.cpp \
 test/fuzz/checkqueue.cpp \
 test/fuzz/coins_view.cpp \
<<<<<<< HEAD
 test/fuzz/compression_roundtrip.cpp \
=======
 test/fuzz/coinscache_sim.cpp \
>>>>>>> 904631e0
 test/fuzz/connman.cpp \
 test/fuzz/crypto.cpp \
 test/fuzz/crypto_aes256.cpp \
 test/fuzz/crypto_aes256cbc.cpp \
 test/fuzz/crypto_chacha20.cpp \
 test/fuzz/crypto_chacha20_poly1305_aead.cpp \
 test/fuzz/crypto_common.cpp \
 test/fuzz/crypto_diff_fuzz_chacha20.cpp \
 test/fuzz/crypto_hkdf_hmac_sha256_l32.cpp \
 test/fuzz/crypto_poly1305.cpp \
 test/fuzz/cuckoocache.cpp \
 test/fuzz/decode_tx.cpp \
 test/fuzz/descriptor_parse.cpp \
 test/fuzz/deserialize.cpp \
 test/fuzz/eval_script.cpp \
 test/fuzz/fee_rate.cpp \
 test/fuzz/fees.cpp \
 test/fuzz/flatfile.cpp \
 test/fuzz/float.cpp \
 test/fuzz/golomb_rice.cpp \
 test/fuzz/headerssync.cpp \
 test/fuzz/hex.cpp \
 test/fuzz/http_request.cpp \
 test/fuzz/i2p.cpp \
 test/fuzz/integer.cpp \
 test/fuzz/key.cpp \
 test/fuzz/key_io.cpp \
 test/fuzz/kitchen_sink.cpp \
 test/fuzz/load_external_block_file.cpp \
 test/fuzz/locale.cpp \
 test/fuzz/merkleblock.cpp \
 test/fuzz/message.cpp \
 test/fuzz/miniscript.cpp \
 test/fuzz/minisketch.cpp \
 test/fuzz/muhash.cpp \
 test/fuzz/multiplication_overflow.cpp \
 test/fuzz/net.cpp \
 test/fuzz/net_permissions.cpp \
 test/fuzz/netaddress.cpp \
 test/fuzz/netbase_dns_lookup.cpp \
 test/fuzz/node_eviction.cpp \
 test/fuzz/p2p_transport_serialization.cpp \
 test/fuzz/parse_hd_keypath.cpp \
 test/fuzz/parse_numbers.cpp \
 test/fuzz/parse_script.cpp \
 test/fuzz/parse_univalue.cpp \
 test/fuzz/partially_downloaded_block.cpp \
 test/fuzz/policy_estimator.cpp \
 test/fuzz/policy_estimator_io.cpp \
 test/fuzz/poolresource.cpp \
 test/fuzz/pow.cpp \
 test/fuzz/prevector.cpp \
 test/fuzz/primitives_transaction.cpp \
 test/fuzz/process_message.cpp \
 test/fuzz/process_messages.cpp \
 test/fuzz/protocol.cpp \
 test/fuzz/psbt.cpp \
 test/fuzz/random.cpp \
 test/fuzz/rbf.cpp \
 test/fuzz/rolling_bloom_filter.cpp \
 test/fuzz/rpc.cpp \
 test/fuzz/script.cpp \
 test/fuzz/script_assets_test_minimizer.cpp \
 test/fuzz/script_bitcoin_consensus.cpp \
 test/fuzz/script_descriptor_cache.cpp \
 test/fuzz/script_flags.cpp \
 test/fuzz/script_format.cpp \
 test/fuzz/script_interpreter.cpp \
 test/fuzz/script_ops.cpp \
 test/fuzz/script_sigcache.cpp \
 test/fuzz/script_sign.cpp \
 test/fuzz/scriptnum_ops.cpp \
 test/fuzz/secp256k1_ec_seckey_import_export_der.cpp \
 test/fuzz/secp256k1_ecdsa_signature_parse_der_lax.cpp \
 test/fuzz/signature_checker.cpp \
 test/fuzz/signet.cpp \
 test/fuzz/socks5.cpp \
 test/fuzz/span.cpp \
 test/fuzz/spanparsing.cpp \
 test/fuzz/string.cpp \
 test/fuzz/strprintf.cpp \
 test/fuzz/system.cpp \
 test/fuzz/timedata.cpp \
 test/fuzz/torcontrol.cpp \
 test/fuzz/transaction.cpp \
 test/fuzz/tx_compression.cpp \
 test/fuzz/tx_decompression.cpp \
 test/fuzz/tx_in.cpp \
 test/fuzz/tx_out.cpp \
 test/fuzz/tx_pool.cpp \
 test/fuzz/txorphan.cpp \
 test/fuzz/txrequest.cpp \
 test/fuzz/utxo_snapshot.cpp \
 test/fuzz/utxo_total_supply.cpp \
 test/fuzz/validation_load_mempool.cpp \
 test/fuzz/versionbits.cpp
endif # ENABLE_FUZZ_BINARY

nodist_test_test_bitcoin_SOURCES = $(GENERATED_TEST_FILES)

$(BITCOIN_TESTS): $(GENERATED_TEST_FILES)

CLEAN_BITCOIN_TEST = test/*.gcda test/*.gcno test/fuzz/*.gcda test/fuzz/*.gcno test/util/*.gcda test/util/*.gcno $(GENERATED_TEST_FILES) $(addsuffix .log,$(basename $(BITCOIN_TESTS)))

CLEANFILES += $(CLEAN_BITCOIN_TEST)

if TARGET_WINDOWS
bitcoin_test: $(TEST_BINARY)
else
if ENABLE_BENCH
bitcoin_test: $(TEST_BINARY) $(BENCH_BINARY)
else
bitcoin_test: $(TEST_BINARY)
endif
endif

bitcoin_test_check: $(TEST_BINARY) FORCE
	$(MAKE) check-TESTS TESTS=$^

bitcoin_test_clean : FORCE
	rm -f $(CLEAN_BITCOIN_TEST) $(test_test_bitcoin_OBJECTS) $(TEST_BINARY)

check-local: $(BITCOIN_TESTS:.cpp=.cpp.test)
if BUILD_BITCOIN_TX
	@echo "Running test/util/test_runner.py..."
	$(PYTHON) $(top_builddir)/test/util/test_runner.py
endif
	@echo "Running test/util/rpcauth-test.py..."
	$(PYTHON) $(top_builddir)/test/util/rpcauth-test.py
if TARGET_WINDOWS
else
if ENABLE_BENCH
	@echo "Running bench/bench_bitcoin (one iteration sanity check, only high priority)..."
	$(BENCH_BINARY) -sanity-check -priority-level=high
endif
endif
	$(AM_V_at)$(MAKE) $(AM_MAKEFLAGS) -C secp256k1 check

if ENABLE_TESTS
UNIVALUE_TESTS = univalue/test/object univalue/test/unitester
noinst_PROGRAMS += $(UNIVALUE_TESTS)
TESTS += $(UNIVALUE_TESTS)

univalue_test_unitester_SOURCES = $(UNIVALUE_TEST_UNITESTER_INT)
univalue_test_unitester_LDADD = $(LIBUNIVALUE)
univalue_test_unitester_CPPFLAGS = -I$(srcdir)/$(UNIVALUE_INCLUDE_DIR_INT) -DJSON_TEST_SRC=\"$(srcdir)/$(UNIVALUE_TEST_DATA_DIR_INT)\"
univalue_test_unitester_LDFLAGS = -static $(LIBTOOL_APP_LDFLAGS)

univalue_test_object_SOURCES = $(UNIVALUE_TEST_OBJECT_INT)
univalue_test_object_LDADD = $(LIBUNIVALUE)
univalue_test_object_CPPFLAGS = -I$(srcdir)/$(UNIVALUE_INCLUDE_DIR_INT)
univalue_test_object_LDFLAGS = -static $(LIBTOOL_APP_LDFLAGS)
endif

%.cpp.test: %.cpp
	@echo Running tests: $$(\
	  cat $< | \
	  grep -E "(BOOST_FIXTURE_TEST_SUITE\\(|BOOST_AUTO_TEST_SUITE\\()" | \
	  cut -d '(' -f 2 | cut -d ',' -f 1 | cut -d ')' -f 1\
	) from $<
	$(AM_V_at)export TEST_LOGFILE=$(abs_builddir)/$$(\
	  echo $< | grep -E -o "(wallet/test/.*\.cpp|test/.*\.cpp)" | $(SED) -e s/\.cpp/.log/ \
	) && \
	$(TEST_BINARY) --catch_system_errors=no -l test_suite -t "$$(\
	  cat $< | \
	  grep -E "(BOOST_FIXTURE_TEST_SUITE\\(|BOOST_AUTO_TEST_SUITE\\()" | \
	  cut -d '(' -f 2 | cut -d ',' -f 1 | cut -d ')' -f 1\
	)" -- DEBUG_LOG_OUT > "$$TEST_LOGFILE" 2>&1 || (cat "$$TEST_LOGFILE" && false)

%.json.h: %.json
	@$(MKDIR_P) $(@D)
	$(AM_V_GEN) { \
	 echo "namespace json_tests{" && \
	 echo "static unsigned const char $(*F)[] = {" && \
	 $(HEXDUMP) -v -e '8/1 "0x%02x, "' -e '"\n"' $< | $(SED) -e 's/0x  ,//g' && \
	 echo "};};"; \
	} > "$@.new" && mv -f "$@.new" "$@"<|MERGE_RESOLUTION|>--- conflicted
+++ resolved
@@ -251,11 +251,8 @@
  test/fuzz/chain.cpp \
  test/fuzz/checkqueue.cpp \
  test/fuzz/coins_view.cpp \
-<<<<<<< HEAD
+ test/fuzz/coinscache_sim.cpp \
  test/fuzz/compression_roundtrip.cpp \
-=======
- test/fuzz/coinscache_sim.cpp \
->>>>>>> 904631e0
  test/fuzz/connman.cpp \
  test/fuzz/crypto.cpp \
  test/fuzz/crypto_aes256.cpp \
