--- conflicted
+++ resolved
@@ -21,7 +21,6 @@
 #include <util/strencodings.h>
 #include <util/translation.h>
 
-<<<<<<< HEAD
 #include <string>
 #include <bitset>
 #include <cmath>
@@ -33,18 +32,12 @@
 #include <chain.h>
 #include <logging.h>
 #include <validation.h>
-
 #include <script/sign.h>
-// #include <node/transaction.h>
-// #include <node/transaction.cpp>
 #include <node/blockstorage.h>
-
 #include <secp256k1.h>
 #include <secp256k1_recovery.h>
 #include <secp256k1_schnorrsig.h>
 #include <secp256k1_extrakeys.h>
-
-
 #include <base58.h>
 #include <chain.h>
 #include <coins.h>
@@ -82,16 +75,12 @@
 #include <util/vector.h>
 #include <validation.h>
 #include <validationinterface.h>
-
 #include <numeric>
 #include <stdint.h>
 #include <univalue.h>
 
 
-CMutableTransaction ConstructTransaction(const UniValue& inputs_in, const UniValue& outputs_in, const UniValue& locktime, std::optional<bool> rbf)
-=======
 void AddInputs(CMutableTransaction& rawTx, const UniValue& inputs_in, std::optional<bool> rbf)
->>>>>>> 904631e0
 {
     UniValue inputs;
     if (inputs_in.isNull()) {
@@ -389,282 +378,4 @@
         }
         result.pushKV("errors", vErrors);
     }
-}
-
-////int binary_to_int(std::string binary)
-////{
-////	std::cout << "bintest: " << binary.size() << " >= " << floor(log2(INT_MAX))+1 << std::endl;
-////	if (binary.size() >= floor(log2(INT_MAX))+1) {
-////		throw JSONRPCError(RPC_DESERIALIZATION_ERROR, "Binary String Interpretation larger then MAX_INT");
-////	}
-////	int i_byte = 0;
-////	int length = binary.length();
-////	for (int x = 0; x < length; x++) {
-////		if (binary.substr(x, 1) == "1") {
-////			i_byte += pow(2, ((length-1)-x));
-////		} 
-////	}
-////	return i_byte;
-////}
-
-////std::string binary_to_hex(std::string binary)
-////{
-////	std::string hex, temphex;
-////	int byte, length;
-
-////	length = binary.length();
-////	assert(length%8 == 0);
-////	for (int i = 0; i < (length / 8); i++) {
-////		byte = binary_to_int(binary.substr(i*8, 8));
-////		std::stringstream stream;
-////		stream << std::hex << byte;
-////		temphex = stream.str();
-////		if (temphex.length() == 1) {
-////			temphex = "0"+temphex;
-////		} 
-////		hex += temphex;
-////	}
-////	return hex;
-////}
-
-////std::string int_to_hex(int64_t byte)
-////{
-////	std::string hex;
-////	std::stringstream stream;
-////	stream << std::hex << byte;
-////	hex = stream.str();
-////	if (hex.length() % 2 == 1) {
-////		hex = "0"+hex;
-////	}
-////	return hex;
-////}
-
-////int get_first_push_bytes(std::vector<unsigned char>& data, CScript script) 
-////{
-////	opcodetype opcodeRet;
-
-////	data.clear();
-////	CScriptBase::const_iterator pc = script.begin();
-
-////	while (pc < script.end()) 
-////	{   
-////		script.GetOp(pc, opcodeRet, data);
-////		if (data.size() > 0) {
-////			return 1;
-////		} 
-////	}
-////	return 0;
-////}
-
-////static int compress_signature(secp256k1_context* ctx, std::vector<unsigned char>& vchRet)
-////{
-////	std::cout << "sig to compress = " << HexStr(vchRet) << std::endl;
-//////TODO: if (!vchRet) return 0;
-////	
-////	unsigned char hash_type = vchRet.back();
-////	int length = vchRet.size()-1;
-////	secp256k1_ecdsa_signature sig;
-////	int r = secp256k1_ecdsa_signature_parse_der(ctx, &sig, &vchRet[0], length);
-////	if (r) {
-////		int r = secp256k1_ecdsa_signature_serialize_compact(ctx, &vchRet[0], &sig);
-////		if (r) {
-////			vchRet[64] = hash_type;
-////			vchRet.resize(65);
-////			return 1;
-////		}
-////	}
-////	return 0;
-////}
-
-////bool get_input_type(secp256k1_context* ctx, CTxIn input, CTransactionRef tx, std::vector<unsigned char>& vchRet)
-////{
-////	CScript scriptPubKey = (*tx).vout.at(input.prevout.n).scriptPubKey;
-////	
-////	/* P2SH and P2WSH are uncompressable */
-////	if (scriptPubKey.IsPayToScriptHash() || scriptPubKey.IsPayToWitnessScriptHash()) {
-////		std::cout << "get_input_type = P2SH|P2PWSH" << std::endl;
-////		return false;
-////	}
-
-////	if (scriptPubKey.IsPayToPublicKeyHash()) {
-////		std::cout << "get_input_type = Legacy" << std::endl;
-////		std::cout << "input.scriptSig = " << HexStr(input.scriptSig) << std::endl;
-////		assert(get_first_push_bytes(vchRet, input.scriptSig));
-////		int r =	compress_signature(ctx, vchRet);
-////		if (!r) return false;
-////		return true;
-////	}
-
-////	if (scriptPubKey.IsPayToWitnessPublicKeyHash()) {
-////		std::cout << "get_input_type = Segwit" << std::endl;
-////		vchRet = input.scriptWitness.stack.at(0);
-////		int r =	compress_signature(ctx, vchRet);
-////		if (!r) return false;
-////		return true;
-////	}
-
-////	if (scriptPubKey.IsPayToTaproot()) {
-////		std::cout << "get_input_type = TAPROOT" << std::endl;
-////		vchRet = input.scriptWitness.stack.at(0);
-////		return true;
-////	}
-////	
-////	std::cout << "get_input_type = Custom Script, fall through" << std::endl;
-////	return false;
-////}
-
-
-////OutputScriptType get_output_type(CScript script_pubkey, std::vector<unsigned char>& vchRet)
-////{
-////	get_first_push_bytes(vchRet, script_pubkey);
-
-////	if (script_pubkey.IsPayToPublicKey()) {
-////		return P2PK;
-////	}
-////	if (script_pubkey.IsPayToScriptHash()) {
-////		return P2SH;
-////	}
-////	if (script_pubkey.IsPayToPublicKeyHash()) {
-////		return P2PKH;
-////	}
-////	if (script_pubkey.IsPayToWitnessPublicKeyHash()) {
-////		return P2WPKH;
-////	}
-////	if (script_pubkey.IsPayToWitnessScriptHash()) {
-////		return P2WSH;
-////	}
-////	if (script_pubkey.IsPayToTaproot()) {
-////		return P2TR;
-////	}
-////	return CustomOutput;
-////}
-
-////std::vector<unsigned char> hex_to_bytes(std::string hex) {
-////	int index, length;
-////	unsigned char byte;
-////	std::vector<unsigned char> r;
-////	length = hex.length() / 2;
-////	for (index = 0; index < length; index++) {
-////		byte = std::stoul(hex.substr(index*2, 2), nullptr, 16);
-////		r.push_back(byte);
-////	}
-////	return r;
-////}
-
-
-
-////std::string hex_to_binary(std::string hex)
-////{
-////	std::vector<unsigned char> r;
-////	assert(hex.length() == 2);
-////	int byte = std::stoul(hex, nullptr, 16);
-////	r.push_back(byte);
-////	return std::bitset<8>(byte).to_string();
-////}
-
-////std::vector<unsigned char> to_varint(uint64_t value)
-////{
-////	CDataStream varint_ss(SER_DISK, 0);
-////	varint_ss << VARINT(value);
-////	std::vector<std::byte> varint(varint_ss.size());
-////	varint_ss.read(varint);
-////	std::vector<unsigned char> uc_varint = reinterpret_cast<std::vector<unsigned char> &&> (varint);
-////	return uc_varint;
-////			
-////////std::vector<unsigned char> result;
-////////int index = 0;
-////////std::string binary = std::bitset<64>(intager).to_string();
-////////binary.erase(0, binary.find_first_not_of('0'));
-////////if (binary.length() == 0) {
-////////	result.push_back(0x00);
-////////    return result;
-////////}
-////////float fint = binary.length();
-////////fint /= 7;
-////////int varlen = ceil(fint);
-////////int padding = (7*varlen)-binary.length();
-////////if (varlen > 1) {
-////////	unsigned char byte = 0x80;
-////////	byte |=	binary_to_int(binary.substr(0, (7-padding)));
-////////	result.push_back(byte);
-
-////////    index += 7-padding;
-////////    for (int i = 1; i < varlen; i++) {
-////////		byte = 0;
-////////        if (i+1 != varlen) {
-////////			byte |= 0x80;
-////////		}
-////////        byte |= binary_to_int(binary.substr(index, 7));
-////////		result.push_back(byte);
-////////        index += 7;
-////////    }
-////////} else {
-////////    unsigned char byte = 0;
-////////    byte |=	binary_to_int(binary);
-////////	result.push_back(byte);
-////////}
-////////return result;
-////}
-
-////void checkSize(int size, int index) {
-////	if (size < index || index < 0) {
-////		throw JSONRPCError(RPC_DESERIALIZATION_ERROR, "Compressed TX malformed or truncated");
-////	}
-////}
-
-////uint64_t from_varint(std::vector<unsigned char>& transaction_bytes, int& index) 
-////{
-////	std::vector<unsigned char> uc_varint = std::vector<unsigned char>(transaction_bytes.begin()+index, transaction_bytes.end());
-////	std::vector<std::byte> b_varint = reinterpret_cast<std::vector<std::byte> &&> (uc_varint);
-////	int old_size = b_varint.size();
-
-////	CDataStream varint_ss(SER_DISK, 0);
-////	varint_ss.write(b_varint);
-////	uint64_t value = std::numeric_limits<uint64_t>::max();
-////	varint_ss >> VARINT(value);
-////	
-////	std::vector<std::byte> varint(varint_ss.size());
-////	varint_ss.read(varint);
-////	std::cout << "varint: ";
-////	for (size_t i = 0; i < (old_size - varint.size()); i++) {
-////	std::cout << int_to_hex(transaction_bytes.at(index+i));
-////	}
-////	std::cout << std::endl;
-////	index += old_size - varint.size();
-////	return value;
-	
-////std::string r;
-////bool end = false;
-////std::cout << "varint = " << std::endl;
-////for (; ;) {
-////	checkSize(transaction_bytes.size(), index+1);
-////	unsigned char byte = transaction_bytes.at(index);
-////	std::cout << "	: " << int_to_hex(byte) << std::endl;
-////    index += 1;
-////    std::string binary = std::bitset<8>(byte).to_string();
-////    if (binary.substr(0, 1) == "0") {
-////        end = true;
-////    }
-////    r += binary.substr(1, 7);
-////    if (end) {
-////        break;
-////    }
-////}
-////return binary_to_int(r);
-////}
-
-//////TODO: give error code bool and accept value refernces
-////std::tuple<uint32_t, uint32_t> get_height_index(BlockManager* blockman, uint256 txid) {
-////	const CBlockIndex* pindex{nullptr};
-////	{
-////		LOCK(cs_main);
-////		pindex = blockman->LookupBlockIndex(txid);
-////	}
-////	uint32_t block_height = pindex->nHeight;
-////	CBlock block;
-////	Consensus::Params consensus_params;
-////	ReadBlockFromDisk(block, pindex, consensus_params);
-////	uint32_t block_index;
-////	if (!block.LookupTransactionIndex(txid, block_index)) return std::make_tuple(0, 0);
-////	return std::make_tuple(block_height, blocks_index);
-////}+}