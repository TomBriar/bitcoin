--- conflicted
+++ resolved
@@ -58,17 +58,11 @@
 using node::GetTransaction;
 using node::NodeContext;
 using node::PSBTAnalysis;
-using node::ReadBlockFromDisk;
-using node::UndoReadFromDisk;
 using node::BlockManager;
 
-<<<<<<< HEAD
-static void TxToJSON(const CTransaction& tx, const uint256 hashBlock, UniValue& entry, Chainstate& active_chainstate, const CTxUndo* txundo = nullptr, TxVerbosity verbosity = TxVerbosity::SHOW_TXID)
-=======
 static void TxToJSON(const CTransaction& tx, const uint256 hashBlock, UniValue& entry,
                      Chainstate& active_chainstate, const CTxUndo* txundo = nullptr,
                      TxVerbosity verbosity = TxVerbosity::SHOW_DETAILS)
->>>>>>> 904631e0
 {
     CHECK_NONFATAL(verbosity >= TxVerbosity::SHOW_DETAILS);
     // Call into TxToUniv() in bitcoin-common to decode the transaction hex.
@@ -285,14 +279,9 @@
                 "If verbosity is 2, returns a JSON Object with information about the transaction, including fee and prevout information.",
                 {
                     {"txid", RPCArg::Type::STR_HEX, RPCArg::Optional::NO, "The transaction id"},
-<<<<<<< HEAD
-                    {"verbosity|verbose", RPCArg::Type::NUM, RPCArg::Default{0}, "0 for hex-encoded data, 1 for a JSON object, and 2 for JSON object with fee and prevout"},
-                    {"blockhash", RPCArg::Type::STR_HEX, RPCArg::Optional::OMITTED_NAMED_ARG, "The block in which to look for the transaction"},
-=======
                     {"verbosity|verbose", RPCArg::Type::NUM, RPCArg::Default{0}, "0 for hex-encoded data, 1 for a JSON object, and 2 for JSON object with fee and prevout",
                      RPCArgOptions{.skip_type_check = true}},
                     {"blockhash", RPCArg::Type::STR_HEX, RPCArg::Optional::OMITTED, "The block in which to look for the transaction"},
->>>>>>> 904631e0
                 },
                 {
                     RPCResult{"if verbosity is not set or set to 0",
@@ -318,17 +307,10 @@
                             {RPCResult::Type::NUM, "fee", /*optional=*/true, "transaction fee in " + CURRENCY_UNIT + ", omitted if block undo data is not available"},
                             {RPCResult::Type::ARR, "vin", "",
                             {
-<<<<<<< HEAD
-                                {RPCResult::Type::OBJ, "", "utxo being spent, omitted if block undo data is not available",
-                                {
-                                    {RPCResult::Type::ELISION, "", "Same output as verbosity = 1"},
-                                    {RPCResult::Type::OBJ, "prevout", /*optional=*/true, "Only if undo information is available)",
-=======
                                 {RPCResult::Type::OBJ, "", "utxo being spent",
                                 {
                                     {RPCResult::Type::ELISION, "", "Same output as verbosity = 1"},
                                     {RPCResult::Type::OBJ, "prevout", /*optional=*/true, "The previous output, omitted if block undo data is not available",
->>>>>>> 904631e0
                                     {
                                         {RPCResult::Type::BOOL, "generated", "Coinbase or not"},
                                         {RPCResult::Type::NUM, "height", "The height of the prevout"},
@@ -430,11 +412,7 @@
 
     if (tx->IsCoinBase() ||
         !blockindex || is_block_pruned ||
-<<<<<<< HEAD
-        !(UndoReadFromDisk(blockUndo, blockindex) && ReadBlockFromDisk(block, blockindex, Params().GetConsensus()))) {
-=======
         !(chainman.m_blockman.UndoReadFromDisk(blockUndo, *blockindex) && chainman.m_blockman.ReadBlockFromDisk(block, *blockindex))) {
->>>>>>> 904631e0
         TxToJSON(*tx, hash_block, result, chainman.ActiveChainstate());
         return result;
     }
@@ -560,9 +538,7 @@
 {
     const NodeContext& node = EnsureAnyNodeContext(request.context);
 	ChainstateManager& chainman = EnsureChainman(node);
-	Chainstate& active_chainstate = chainman.ActiveChainstate();
-	BlockManager* blockman = &active_chainstate.m_blockman;
-    RPCTypeCheck(request.params, {UniValue::VSTR});
+	const BlockManager& blockman = chainman.m_blockman;
     UniValue r(UniValue::VOBJ);
 	CMutableTransaction mtx;
 	std::string error = "";
@@ -579,17 +555,17 @@
 			input_scripts.push_back(coins[COutPoint(mtx.vin.at(index).prevout.hash, mtx.vin.at(index).prevout.n)].out.scriptPubKey);
 			uint256 block_hash;
 			bool compressed_txid = false;
-			if (GetTransaction(nullptr, node.mempool.get(), mtx.vin.at(index).prevout.hash, chainman.GetConsensus(), block_hash)) {
+			if (GetTransaction(nullptr, node.mempool.get(), mtx.vin.at(index).prevout.hash, block_hash, blockman)) {
 				const CBlockIndex* pindex{nullptr};
 				{
 					LOCK(cs_main);
-					pindex = blockman->LookupBlockIndex(block_hash);
+					pindex = chainman.m_blockman.LookupBlockIndex(block_hash);
 				}
 				uint32_t block_height = pindex->nHeight;
 				uint32_t block_index;
 				CBlock block;
 				//If the transaction was found abovej
-				if (ReadBlockFromDisk(block, pindex, chainman.GetConsensus())) {
+				if (chainman.m_blockman.ReadBlockFromDisk(block, *pindex)) {
 					if (block.LookupTransactionIndex(mtx.vin.at(index).prevout.hash, block_index)) {
 						txids.push_back(CCompressedTxId(block_height, block_index));
 						compressed_txid = false;	
@@ -631,9 +607,7 @@
 {
 	const NodeContext& node = EnsureAnyNodeContext(request.context);
 	ChainstateManager& chainman = EnsureChainman(node);
-	Chainstate& active_chainstate = chainman.ActiveChainstate();
-	BlockManager* blockman = &active_chainstate.m_blockman;
-    RPCTypeCheck(request.params, {UniValue::VSTR});
+	const BlockManager& blockman = chainman.m_blockman;
     UniValue r(UniValue::VOBJ);
 	try {
 		CDataStream ssData(ParseHex(request.params[0].get_str()), SER_NETWORK, PROTOCOL_VERSION);
@@ -641,7 +615,7 @@
 		std::vector<uint256> txids;
 		if (ctx.vin().size() > 0) {
 			std::vector<CBlockIndex*> blocks;
-			blocks = blockman->GetAllBlockIndices();
+			blocks = chainman.m_blockman.GetAllBlockIndices();
 			int blocks_length = blocks.size();
 
 			for (size_t index = 0; index < ctx.vin().size(); index++) {
@@ -652,9 +626,9 @@
 						uint32_t height = pindex->nHeight;
 						if (height == ctx.vin().at(index).prevout().txid().block_height()) {
 							CBlock block;
-							ReadBlockFromDisk(block, pindex, chainman.GetConsensus());
+							chainman.m_blockman.ReadBlockFromDisk(block, *pindex);
 							uint256 txid = (*block.vtx.at(ctx.vin().at(index).prevout().txid().block_index())).GetHash();
-							CTransactionRef tr = GetTransaction(nullptr, nullptr, txid, chainman.GetConsensus(), txid);
+							CTransactionRef tr = GetTransaction(nullptr, nullptr, txid, txid, blockman);
 							if (tr == nullptr) throw JSONRPCError(RPC_DESERIALIZATION_ERROR, "Couldn't find TxId");
 							txids.push_back(txid);
 						}
